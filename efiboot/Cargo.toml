[package]
name = "efiboot"
version = "1.3.0"
authors = ["Vincent Tavernier <v.tavernier@pm.me>"]
license = "MIT"
readme = "README.md"
repository = "https://github.com/vtavernier/efiboot-rs"
homepage = "https://github.com/vtavernier/efiboot-rs/tree/master/efiboot"
documentation = "https://docs.rs/efiboot"
keywords = ["efi"]
categories = []
description = "EFI boot manager variable editor written in Rust"
edition = "2018"

[dependencies]
<<<<<<< HEAD
efivar = { version = "1.2.0", path = "../efivar", features = ["store"] }
byteorder = "1.4.3"
=======
efivar = { version = "1.3.0", path = "../efivar", features = ["store"] }
>>>>>>> 74566c10
itertools = "0.11.0"
paw = "1.0.0"
structopt = { version = "0.3.26", features = ["paw"] }
uuid = { version = "1.4.1" }

[package.metadata.binstall]
pkg-url = "{ repo }/releases/download/v{ version }/{ name }_{ target }{ archive-suffix }"
bin-dir = "{ bin }{ binary-ext }"
pkg-fmt = "bin"<|MERGE_RESOLUTION|>--- conflicted
+++ resolved
@@ -13,12 +13,8 @@
 edition = "2018"
 
 [dependencies]
-<<<<<<< HEAD
-efivar = { version = "1.2.0", path = "../efivar", features = ["store"] }
 byteorder = "1.4.3"
-=======
 efivar = { version = "1.3.0", path = "../efivar", features = ["store"] }
->>>>>>> 74566c10
 itertools = "0.11.0"
 paw = "1.0.0"
 structopt = { version = "0.3.26", features = ["paw"] }
